--- conflicted
+++ resolved
@@ -102,10 +102,7 @@
      */
     public void setAttributes(List<Attribute> v) {
         this.attributes = v;
-<<<<<<< HEAD
-=======
         this.numberAttributes=v.size();
->>>>>>> 43e05ac6
     }
 
     /**
@@ -147,14 +144,11 @@
         }
         return this.defaultNumericAttribute;
     }
-<<<<<<< HEAD
-=======
 
 	public void setAttributes(List<Attribute> v, List<Integer> indexValues) {
 	        this.attributes = v;
 	        this.numberAttributes=v.size();	
 	        this.indexValues=indexValues;
 	}
->>>>>>> 43e05ac6
 
 }